--- conflicted
+++ resolved
@@ -3,11 +3,8 @@
 
 import numpy as np
 from pandas import Series, DataFrame
-<<<<<<< HEAD
 from pandas.core.indexing import _NDFrameIndexer
 from pandas.util.decorators import cache_readonly
-=======
->>>>>>> 3697d6b5
 import pyproj
 from shapely.geometry import box, shape, Polygon, Point
 from shapely.geometry.collection import GeometryCollection
@@ -30,7 +27,6 @@
         args = ([args[0]],)
     return args
 
-<<<<<<< HEAD
 class _CoordinateIndexer(_NDFrameIndexer):
     """ Indexing by coordinate slices """
     def _getitem_tuple(self, tup):
@@ -53,10 +49,7 @@
         return obj[idx]
 
 
-class GeoSeries(Series):
-=======
 class GeoSeries(GeoPandasBase, Series):
->>>>>>> 3697d6b5
     """A Series object designed to store shapely geometry objects."""
     _metadata = ['name', 'crs']
 
@@ -267,9 +260,6 @@
         result.crs = crs
         return result
 
-<<<<<<< HEAD
-GeoSeries._create_indexer('cx', _CoordinateIndexer)
-=======
     #
     # Implement standard operators for GeoSeries
     #
@@ -289,4 +279,5 @@
     def __sub__(self, other):
         """Implement - operator as for builtin set type"""
         return self.difference(other)
->>>>>>> 3697d6b5
+
+GeoSeries._create_indexer('cx', _CoordinateIndexer)