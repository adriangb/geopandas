--- conflicted
+++ resolved
@@ -12,12 +12,8 @@
   # testing
   - pytest
   - pytest-cov
-<<<<<<< HEAD
   - pytest-xdist
-=======
   - fsspec
->>>>>>> d6932671
-  #- codecov
   # optional
   - rtree
   - matplotlib
